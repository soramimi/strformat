--- conflicted
+++ resolved
@@ -14,23 +14,12 @@
 void test_(char const *text, std::string const &result, const char *answer1, const char *answer2)
 {
 	total++;
-<<<<<<< HEAD
-	if (show) strformat("#%5d %s\n").d(total).s(text).err();
-
-	if (result == answer1 || (answer2 && result == answer2)) {
-		if (show) strformat("[pass] %s\n").s(answer1).err();
-		passed++;
-	} else {
-		if (show) strformat("[fail] expected '%s'\n , but returned '%s'\n").s(answer1).s(result).err();
-=======
-
 	if (result == answer1) {
 		passed++;
 	} else if (answer2 && result == answer2) {
 		passed++;
 	} else {
 		strformat("[fail] %s expected '%s'\n , but returned '%s'\n").s(text).s(answer1).s(result).err();
->>>>>>> 79af3ba5
 		failed++;
 	}
 }
@@ -42,9 +31,6 @@
 
 int main()
 {
-//	printf("%.0f\n", 0.9);
-//	double val = 12345678901234567890.0;
-//	double val = 98765432109876543210.0;
 #if 1
 	test();
 	print_result();
