// String Formatter
// Copyright (C) 2020 S.Fuchita (soramimi_jp)
// This software is distributed under the MIT license.

#ifndef STRFORMAT_H
#define STRFORMAT_H

#include <algorithm>
#include <cmath>
#include <cstdint>
#include <cstdio>
#include <cstdlib>
#include <cstring>
#include <functional>
#include <string>
#include <vector>

#ifdef _MSC_VER
#include <io.h>
#else
#include <unistd.h>
#endif

namespace strformat_ns {

struct NumberParser {
	char const *p;
	bool sign = false;
	int radix = 10;
	NumberParser(char const *ptr)
		: p(ptr)
	{
		while (isspace((unsigned char)*p)) {
			p++;
		}
		if (*p == '+') {
			p++;
		} else if (*p == '-') {
			sign = true;
			p++;
		}
		if (p[0] == '0') {
			if (p[1] == 'x' || p[1] == 'X') {
				p += 2;
				radix = 16;
			} else {
				int i = 1;
				while (p[i]) {
					int c = (unsigned char)p[i];
<<<<<<< HEAD
					if (c < '0' || c > '7') break;
					radix = 8;
=======
					if (c == '.') break;
					if (!isdigit(c)) {
						radix = 8;
					}
					if (c == 0) break;
>>>>>>> 79af3ba5
					i++;
				}
			}
		}
	}
};

template <typename T> static inline T parse_number(char const *ptr, std::function<T(char const *p, int radix)> conv)
{
	NumberParser t(ptr);
	T v = conv(t.p, t.radix);
	if (t.sign) v = -v;
	return v;
}
template <typename T> static inline T num(char const *value);
template <> inline char num<char>(char const *value)
{
	return parse_number<char>(value, [](char const *p, int radix){
		return (char)strtol(p, nullptr, radix);
	});
}
template <> inline int32_t num<int32_t>(char const *value)
{
	return parse_number<int32_t>(value, [](char const *p, int radix){
		return strtol(p, nullptr, radix);
	});
}
template <> inline uint32_t num<uint32_t>(char const *value)
{
	return parse_number<uint32_t>(value, [](char const *p, int radix){
		return strtoul(p, nullptr, radix);
	});
}
template <> inline int64_t num<int64_t>(char const *value)
{
	return parse_number<int64_t>(value, [](char const *p, int radix){
		return strtoll(p, nullptr, radix);
	});
}
template <> inline uint64_t num<uint64_t>(char const *value)
{
	return parse_number<uint64_t>(value, [](char const *p, int radix){
		return strtoull(p, nullptr, radix);
	});
}
template <> inline double num<double>(char const *value)
{
	return parse_number<double>(value, [](char const *p, int radix){
		if (radix == 10) {
			return strtod(p, nullptr);
		} else {
			return (double)strtoll(p, nullptr, radix);
		}
	});
}
template <typename T> static inline T num(std::string const &value)
{
	return num<T>(value.c_str());
}

class string_formatter {
private:
	struct Part {
		Part *next;
		int size;
		char data[1];
	};
	struct PartList {
		Part *head = nullptr;
		Part *last = nullptr;
	};
	static Part *alloc_part(const char *data, int size)
	{
		Part *p = (Part *)malloc(sizeof(Part) + size);
		p->next = nullptr;
		p->size = size;
		memcpy(p->data, data, size);
		p->data[size] = 0;
		return p;
	}
	static Part *alloc_part(const char *begin, const char *end)
	{
		return alloc_part(begin, end - begin);
	}
	static Part *alloc_part(const char *str)
	{
		return alloc_part(str, strlen(str));
	}
	static Part *alloc_part(const std::string &str)
	{
		return alloc_part(str.c_str(), (int)str.size());
	}
	static void free_part(Part **p)
	{
		if (p && *p) {
			free(*p);
			*p = nullptr;
		}
	}
	static void add_part(PartList *list, Part *part)
	{
		if (part) {
			if (!list->head) {
				list->head = part;
			}
			if (list->last) {
				list->last->next = part;
			}
			list->last = part;
		}
	}
	static void free_list(PartList *list)
	{
		Part *p = list->head;
		while (p) {
			Part *next = p->next;
			free_part(&p);
			p = next;
		}
		list->head = nullptr;
		list->last = nullptr;
	}
	static void add_chars(PartList *list, char c, int n)
	{
		Part *p = (Part *)malloc(sizeof(Part) + n);
		p->next = nullptr;
		p->size = n;
		memset(p->data, c, n);
		p->data[n] = 0;
		add_part(list, p);
	}
	//
	static char const *digits_lower()
	{
		return "0123456789abcdef";
	}
	static char const *digits_upper()
	{
		return "0123456789ABCDEF";
	}
	//
	static Part *format_double(double val, int precision, bool trim_zeros, bool plus)
	{
		if (std::isnan(val)) return alloc_part("#NAN");
		if (std::isinf(val)) return alloc_part("#INF");

		char *ptr, *end;

		char *dot = nullptr;

		bool sign = val < 0;
		if (sign) {
			val = -val;
		}

		double intval = floor(val);
		val -= intval;

		int intlen = 0;
		if (intval == 0) {
			ptr = end = (char *)alloca(precision + 10) + 5;
		} else {
			double t = intval;
			do {
				t = floor(t / 10);
				intlen++;
			} while (t != 0);
			ptr = end = (char *)alloca(intlen + precision + 10) + intlen + 5;
		}

		if (precision > 0) {
			dot = end;
			*end++ = '.';
			double v = val;
			int e = 0;
			while (v > 0 && v < 1) {
				v *= 10;
				e++;
			}
			while (v >= 1) {
				v /= 10;
				e--;
			}
			double add = 0.5;
			for (int i = 0; i < precision - e; i++) {
				add /= 10;
			}
			v += add;
			double t = floor(v);
			intval += t;
			v -= t;
			int i = 0;
			int n = intlen;
			int r = std::min(e, precision);
			while (i < r) {
				*end++ = '0';
				if (n != 0) {
					n++;
				}
				i++;
			}
			while (i < precision) {
				if (n < 16) {
					v *= 10;
					double m = floor(v);
					v -= m;
					*end++ = (char)m + '0';
				} else {
					*end++ = '0';
				}
				n++;
				i++;
			}
		} else {
			intval += floor(val + 0.5);
		}

		intlen = 0;
		double t = intval;
		do {
			t = floor(t / 10);
			intlen++;
		} while (t != 0);

		if (intval == 0) {
			*--ptr = '0';
		} else {
			double t = intval;
			for (int i = 0; i < intlen; i++) {
				t /= 10;
				double u = floor(t);
				*--ptr = (char)((t - u) * 10 + 0.49) + '0';
				t = u;
			}
		}

		if (sign) {
			*--ptr = '-';
		} else if (plus) {
			*--ptr = '+';
		}

		if (trim_zeros && dot) {
			while (dot < end) {
				char c = end[-1];
				if (c == '.') {
					end--;
					break;
				}
				if (c != '0') {
					break;
				}
				end--;
			}
		}

		return alloc_part(ptr, end);
	}
	static Part *format_int32(int32_t val, bool force_sign)
	{
		int n = 30;
		char *end = (char *)alloca(n) + n - 1;
		char *ptr = end;
		*end = 0;

		if (val == 0) {
			*--ptr = '0';
		} else {
			bool sign = (val < 0);
			uint32_t v;
			if (sign) {
				v = (uint32_t)-val;
			} else {
				v = (uint32_t)val;;
			}
			while (v != 0) {
				int c = v % 10 + '0';
				v /= 10;
				*--ptr = c;
			}
			if (sign) {
				*--ptr = '-';
			} else if (force_sign) {
				*--ptr = '+';
			}
		}

		return alloc_part(ptr, end);
	}
	static Part *format_uint32(uint32_t val)
	{
		int n = 30;
		char *end = (char *)alloca(n) + n - 1;
		char *ptr = end;
		*end = 0;

		if (val == 0) {
			*--ptr = '0';
		} else {
			while (val != 0) {
				int c = val % 10 + '0';
				val /= 10;
				*--ptr = c;
			}
		}

		return alloc_part(ptr, end);
	}
	static Part *format_int64(int64_t val, bool force_sign)
	{
		int n = 30;
		char *end = (char *)alloca(n) + n - 1;
		char *ptr = end;
		*end = 0;

		if (val == 0) {
			*--ptr = '0';
		} else {
			if (val == (int64_t)1 << 63) {
				*--ptr = '8';
				val /= 10;
			}
			bool sign = (val < 0);
			if (sign) val = -val;

			while (val != 0) {
				int c = val % 10 + '0';
				val /= 10;
				*--ptr = c;
			}
			if (sign) {
				*--ptr = '-';
			} else if (force_sign) {
				*--ptr = '+';
			}
		}

		return alloc_part(ptr, end);
	}
	static Part *format_uint64(uint64_t val)
	{
		int n = 30;
		char *end = (char *)alloca(n) + n - 1;
		char *ptr = end;
		*end = 0;

		if (val == 0) {
			*--ptr = '0';
		} else {
			while (val != 0) {
				int c = val % 10 + '0';
				val /= 10;
				*--ptr = c;
			}
		}

		return alloc_part(ptr, end);
	}
	static Part *format_oct32(uint32_t val)
	{
		int n = 30;
		char *end = (char *)alloca(n) + n - 1;
		char *ptr = end;
		*end = 0;

		char const *digits = digits_lower();

		if (val == 0) {
			*--ptr = '0';
		} else {
			while (val != 0) {
				char c = digits[val & 7];
				val >>= 3;
				*--ptr = c;
			}
		}

		return alloc_part(ptr, end);
	}
	static Part *format_oct64(uint64_t val)
	{
		int n = 30;
		char *end = (char *)alloca(n) + n - 1;
		char *ptr = end;
		*end = 0;

		char const *digits = digits_lower();

		if (val == 0) {
			*--ptr = '0';
		} else {
			while (val != 0) {
				char c = digits[val & 7];
				val >>= 3;
				*--ptr = c;
			}
		}

		return alloc_part(ptr, end);
	}
	static Part *format_hex32(uint32_t val, bool upper)
	{
		int n = 30;
		char *end = (char *)alloca(n) + n - 1;
		char *ptr = end;
		*end = 0;

		char const *digits = upper ? digits_upper() : digits_lower();

		if (val == 0) {
			*--ptr = '0';
		} else {
			while (val != 0) {
				char c = digits[val & 15];
				val >>= 4;
				*--ptr = c;
			}
		}

		return alloc_part(ptr, end);
	}
	static Part *format_hex64(uint64_t val, bool upper)
	{
		int n = 30;
		char *end = (char *)alloca(n) + n - 1;
		char *ptr = end;
		*end = 0;

		char const *digits = upper ? digits_upper() : digits_lower();

		if (val == 0) {
			*--ptr = '0';
		} else {
			while (val != 0) {
				char c = digits[val & 15];
				val >>= 4;
				*--ptr = c;
			}
		}

		return alloc_part(ptr, end);
	}
	static Part *format_pointer(void *val)
	{
		int n = sizeof(uintptr_t) * 2 + 1;
		char *end = (char *)alloca(n) + n - 1;
		char *ptr = end;
		*end = 0;

		char const *digits = digits_upper();

		uintptr_t v = (uintptr_t)val;
		for (int i = 0; i < (int)sizeof(uintptr_t) * 2; i++) {
			char c = digits[v & 15];
			v >>= 4;
			*--ptr = c;
		}

		return alloc_part(ptr, end);
	}
private:
	std::string text_;
	char const *head_;
	char const *next_;
	PartList list_;
	bool upper_ : 1;
	bool zero_padding_ : 1;
	bool align_left_ : 1;
	bool plus_ : 1;
	int width_;
	int precision_;
	int lflag_;

	void clear()
	{
		free_list(&list_);
	}
	bool advance(bool complete)
	{
		bool r = false;
		auto Flush = [&](){
			if (head_ < next_) {
				Part *p = alloc_part(head_, next_);
				add_part(&list_, p);
				head_ = next_;
			}
		};
		while (*next_) {
			if (*next_ == '%') {
				if (next_[1] == '%') {
					next_++;
					Flush();
					next_++;
					head_ = next_;
				} else if (complete) {
					next_++;
				} else {
					r = true;
					break;
				}
			} else {
				next_++;
			}
		}
		Flush();
		return r;
	}
	Part *format_f(double value, bool trim_zeros)
	{
		int pr = precision_ < 0 ? 6 : precision_;
		return format_double(value, pr, trim_zeros, plus_);
	}
	Part *format_c(char c)
	{
		return alloc_part(&c, &c + 1);
	}
	Part *format_o32(uint32_t value, int hint)
	{
		if (hint) {
			switch (hint) {
			case 'c': return format_c((char)value);
			case 'd': return format((int32_t)value, 0);
			case 'u': return format(value, 0);
			case 'x': return format_x32(value, 0);
			case 'f': return format((double)value, 0);
			}
		}
		return format_oct32(value);
	}
	Part *format_o64(uint64_t value, int hint)
	{
		if (hint) {
			switch (hint) {
			case 'c': return format_c((char)value);
			case 'd': return format((int64_t)value, 0);
			case 'u': return format(value, 0);
			case 'x': return format_x64(value, 0);
			case 'f': return format((double)value, 0);
			}
		}
		return format_oct64(value);
	}
	Part *format_x32(uint32_t value, int hint)
	{
		if (hint) {
			switch (hint) {
			case 'c': return format_c((char)value);
			case 'd': return format((int32_t)value, 0);
			case 'u': return format(value, 0);
			case 'o': return format_o32(value, 0);
			case 'f': return format((double)value, 0);
			}
		}
		return format_hex32(value, upper_);
	}
	Part *format_x64(uint64_t value, int hint)
	{
		if (hint) {
			switch (hint) {
			case 'c': return format_c((char)value);
			case 'd': return format((int64_t)value, 0);
			case 'u': return format(value, 0);
			case 'o': return format_o64(value, 0);
			case 'f': return format((double)value, 0);
			}
		}
		return format_hex64(value, upper_);
	}
	Part *format(char c, int hint)
	{
		return format((int32_t)c, hint);
	}
	Part *format(double value, int hint)
	{
		if (hint) {
			switch (hint) {
			case 'c': return format_c((char)value);
			case 'd': return format((int64_t)value, 0);
			case 'u': return format((uint64_t)value, 0);
			case 'o': return format_o64((uint64_t)value, 0);
			case 'x': return format_x64((uint64_t)value, 0);
			case 's': return format_f(value, true);
			}
		}
		return format_f(value, false);
	}
	Part *format(int32_t value, int hint)
	{
		if (hint) {
			switch (hint) {
			case 'c': return format_c((char)value);
			case 'u': return format((uint32_t)value, 0);
			case 'o': return format_o32((uint32_t)value, 0);
			case 'x': return format_x32((uint32_t)value, 0);
			case 'f': return format((double)value, 0);
			}
		}
		return format_int32(value, plus_);
	}
	Part *format(uint32_t value, int hint)
	{
		if (hint) {
			switch (hint) {
			case 'c': return format_c((char)value);
			case 'd': return format((int32_t)value, 0);
			case 'o': return format_o32((uint32_t)value, 0);
			case 'x': return format_x32((uint32_t)value, 0);
			case 'f': return format((double)value, 0);
			}
		}
		return format_uint32(value);
	}
	Part *format(int64_t value, int hint)
	{
		if (hint) {
			switch (hint) {
			case 'c': return format_c((char)value);
			case 'u': return format((uint64_t)value, 0);
			case 'o': return format_o64((uint64_t)value, 0);
			case 'x': return format_x64((uint64_t)value, 0);
			case 'f': return format((double)value, 0);
			}
		}
		return format_int64(value, plus_);
	}
	Part *format(uint64_t value, int hint)
	{
		if (hint) {
			switch (hint) {
			case 'c': return format_c((char)value);
			case 'd': return format((int64_t)value, 0);
			case 'o': return format_oct64(value);
			case 'x': return format_hex64(value, false);
			case 'f': return format((double)value, 0);
			}
		}
		return format_uint64(value);
	}
	Part *format(char const *value, int hint)
	{
		if (!value) {
			return alloc_part("(null)");
		}
		if (hint) {
			switch (hint) {
			case 'c':
				return format_c(num<char>(value));
			case 'd':
				if (lflag_ == 0) {
					return format(num<int32_t>(value), 0);
				} else {
					return format(num<int64_t>(value), 0);
				}
			case 'u': case 'o': case 'x':
				if (lflag_ == 0) {
					return format(num<uint32_t>(value), hint);
				} else {
					return format(num<uint64_t>(value), hint);
				}
			case 'f':
				return format(num<double>(value), hint);
			}
		}
		return alloc_part(value, value + strlen(value));
	}
	Part *format(std::string const &value, int hint)
	{
		if (hint == 's') {
			return alloc_part(value);
		}
		return format(value.c_str(), hint);
	}
	Part *format_p(void *val)
	{
		return format_pointer(val);
	}
	void format(std::function<Part *(int)> const &callback, int width, int precision)
	{
		if (advance(false)) {
			if (*next_ == '%') {
				next_++;
			}

			upper_ = false;
			zero_padding_ = false;
			align_left_ = false;
			plus_ = false;
			width_ = -1;
			precision_ = -1;
			lflag_ = 0;

			while (1) {
				int c = (unsigned char)*next_;
				if (c == '0') {
					zero_padding_ = true;
				} else if (c == '+') {
					plus_ = true;
				} else if (c == '-') {
					align_left_ = true;
				} else {
					break;
				}
				next_++;
			}

			auto GetNumber = [&](int alternate_value){
				int value = -1;
				if (*next_ == '*') {
					next_++;
				} else {
					while (1) {
						int c = (unsigned char)*next_;
						if (!isdigit(c)) break;
						if (value < 0) {
							value = 0;
						} else {
							value *= 10;
						}
						value += c - '0';
						next_++;
					}
				}
				if (value < 0) {
					value = alternate_value;
				}
				return value;
			};

			width_ = GetNumber(width);

			if (*next_ == '.') {
				next_++;
			}

			precision_ = GetNumber(precision);

			while (*next_ == 'l') {
				lflag_++;
				next_++;
			}

			Part *p = nullptr;

			int c = (unsigned char)*next_;
			if (isupper(c)) {
				upper_ = true;
				c = tolower(c);
			}
			if (isalpha(c)) {
				p = callback(c);
				next_++;
			}
			if (p) {
				int padlen = width_ - p->size;
				if (padlen > 0 && !align_left_) {
					if (zero_padding_) {
						char c = p->data[0];
						add_chars(&list_, '0', padlen);
						if (c == '+' || c == '-') {
							list_.last->data[0] = c;
							p->data[0] = '0';
						}
					} else {
						add_chars(&list_, ' ', padlen);
					}
				}

				add_part(&list_, p);

				if (padlen > 0 && align_left_) {
					add_chars(&list_, ' ', padlen);
				}
			}

			head_ = next_;
		}
	}
	int length()
	{
		advance(true);
		int len = 0;
		for (Part *p = list_.head; p; p = p->next) {
			len += p->size;
		}
		return len;
	}
public:
	string_formatter() = delete;
	string_formatter(string_formatter &&) = delete;
	string_formatter(string_formatter const &) = delete;
	void operator = (string_formatter &&) = delete;
	void operator = (string_formatter const &) = delete;

	string_formatter(std::string const &text)
		: text_(text)
	{
		reset();
	}
	~string_formatter()
	{
		clear();
	}

	string_formatter &reset()
	{
		clear();
		head_ = text_.c_str();
		next_ = head_;
		return *this;
	}

	string_formatter &append(std::string const &s)
	{
		text_ += s;
		return *this;
	}
	string_formatter &append(char const *s)
	{
		text_ += s;
		return *this;
	}

	template <typename T> string_formatter &a(T const &value, int width = -1, int precision = -1)
	{
		format([&](int hint){ return format(value, hint); }, width, precision);
		return *this;
	}
	string_formatter &f(double value, int width = -1, int precision = -1)
	{
		return a(value, width, precision);
	}
	string_formatter &c(char value, int width = -1, int precision = -1)
	{
		return a(value, width, precision);
	}
	string_formatter &d(int32_t value, int width = -1, int precision = -1)
	{
		return a(value, width, precision);
	}
	string_formatter &ld(int64_t value, int width = -1, int precision = -1)
	{
		return a(value, width, precision);
	}
	string_formatter &u(uint32_t value, int width = -1, int precision = -1)
	{
		return a(value, width, precision);
	}
	string_formatter &lu(uint64_t value, int width = -1, int precision = -1)
	{
		return a(value, width, precision);
	}
	string_formatter &o(int32_t value, int width = -1, int precision = -1)
	{
		format([&](int hint){ return format_o32(value, hint); }, width, precision);
		return *this;
	}
	string_formatter &lo(int64_t value, int width = -1, int precision = -1)
	{
		format([&](int hint){ return format_o64(value, hint); }, width, precision);
		return *this;
	}
	string_formatter &x(int32_t value, int width = -1, int precision = -1)
	{
		format([&](int hint){ return format_x32(value, hint); }, width, precision);
		return *this;
	}
	string_formatter &lx(int64_t value, int width = -1, int precision = -1)
	{
		format([&](int hint){ return format_x64(value, hint); }, width, precision);
		return *this;
	}
	string_formatter &s(char const *value, int width = -1, int precision = -1)
	{
		return a(value, width, precision);
	}
	string_formatter &s(std::string const &value, int width = -1, int precision = -1)
	{
		return a(value, width, precision);
	}
	string_formatter &p(void *value, int width = -1, int precision = -1)
	{
		format([&](int hint){ (void)hint; return format_p(value); }, width, precision);
		return *this;
	}

	template <typename T> string_formatter &operator () (T const &value, int width = -1, int precision = -1)
	{
		return a(value, width, precision);
	}
	void render(std::function<void (char const *ptr, int len)> const &to)
	{
		advance(true);
		for (Part *p = list_.head; p; p = p->next) {
			to(p->data, p->size);
		}
	}
	void vec(std::vector<char> *vec)
	{
		vec->reserve(vec->size() + length());
		render([&](char const *ptr, int len){
			vec->insert(vec->end(), ptr, ptr + len);
		});
	}
	void write_to(FILE *fp)
	{
		render([&](char const *ptr, int len){
			fwrite(ptr, 1, len, fp);
		});
	}
	void write_to(int fd)
	{
		render([&](char const *ptr, int len){
			::write(fd, ptr, len);
		});
	}
	void put()
	{
		write_to(stdout);
	}
	void err()
	{
		write_to(stderr);
	}
	std::string str()
	{
		int n = length();
		char *p = (char *)alloca(n);
		char *d = p;
		render([&](char const *ptr, int len){
			memcpy(d, ptr, len);
			d += len;
		});
		return std::string(p, n);
	}
	operator std::string ()
	{
		return str();
	}
};

} // namespace strformat_ns

using strformat = strformat_ns::string_formatter;

#endif // STRFORMAT_H<|MERGE_RESOLUTION|>--- conflicted
+++ resolved
@@ -47,16 +47,8 @@
 				int i = 1;
 				while (p[i]) {
 					int c = (unsigned char)p[i];
-<<<<<<< HEAD
 					if (c < '0' || c > '7') break;
 					radix = 8;
-=======
-					if (c == '.') break;
-					if (!isdigit(c)) {
-						radix = 8;
-					}
-					if (c == 0) break;
->>>>>>> 79af3ba5
 					i++;
 				}
 			}
